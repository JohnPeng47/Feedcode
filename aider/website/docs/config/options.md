--- conflicted
+++ resolved
@@ -59,21 +59,12 @@
              [--attribute-commit-message-author | --no-attribute-commit-message-author]
              [--attribute-commit-message-committer | --no-attribute-commit-message-committer]
              [--commit] [--commit-prompt] [--dry-run | --no-dry-run]
-<<<<<<< HEAD
-             [--lint] [--lint-cmd] [--auto-lint | --no-auto-lint]
-             [--test-cmd] [--auto-test | --no-auto-test] [--test]
+             [--skip-sanity-check-repo] [--lint] [--lint-cmd]
+             [--auto-lint | --no-auto-lint] [--test-cmd]
+             [--auto-test | --no-auto-test] [--test]
              [--analytics | --no-analytics] [--analytics-log]
              [--analytics-disable] [--file] [--read] [--vim]
-             [--voice-language] [--version] [--just-check-update]
-             [--check-update | --no-check-update] [--apply] [--yes]
-             [-v] [--show-repo-map] [--show-prompts] [--exit]
-             [--message] [--message-file] [--encoding] [-c] [--gui]
-=======
-             [--skip-sanity-check-repo] [--lint] [--lint-cmd]
-             [--auto-lint | --no-auto-lint] [--test-cmd]
-             [--auto-test | --no-auto-test] [--test] [--file]
-             [--read] [--vim] [--chat-language] [--version]
-             [--just-check-update]
+             [--chat-language] [--version] [--just-check-update]
              [--check-update | --no-check-update]
              [--install-main-branch] [--upgrade] [--apply]
              [--yes-always] [-v] [--show-repo-map] [--show-prompts]
@@ -82,7 +73,6 @@
              [--suggest-shell-commands | --no-suggest-shell-commands]
              [--fancy-input | --no-fancy-input] [--voice-format]
              [--voice-language]
->>>>>>> 53e7eba0
 
 ```
 
@@ -527,7 +517,7 @@
 Environment variable: `AIDER_ANALYTICS_LOG`  
 
 ### `--analytics-disable`
-Disable analytics forever  
+Permanently disable analytics  
 Default: False  
 Environment variable: `AIDER_ANALYTICS_DISABLE`  
 
